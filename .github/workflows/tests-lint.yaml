--- conflicted
+++ resolved
@@ -31,28 +31,11 @@
         go fmt ./...
         test -z "$(git status --porcelain)"
 
-<<<<<<< HEAD
-    - name: Run staticcheck with reviewdog
-      # You may pin to the exact commit or the version.
-      # uses: reviewdog/action-staticcheck@ebb262679ca6a0ab7b43ea94dbcbbc98ae077940
-      uses: reviewdog/action-staticcheck@v1.7.0
-      with:
-        # Reporter of reviewdog command [github-check,github-pr-review].
-        #reporter: # optional, default is github-pr-review
-        #filter_mode: # optional, default is added
-        #fail_on_error: # optional, default is false
-        # Additional reviewdog flags
-        # Target of staticcheck
-        #target: # optional, default is ./...
-        # staticcheck flags
-        staticcheck_flags: '-checks=U1000,S1012,S1024,SA4006'
-=======
     - name: Go vet
       run: go vet ./...
 
     - name: Run staticcheck
-      run: go run honnef.co/go/tools/cmd/staticcheck -checks=U1000 ./...
+      run: go run honnef.co/go/tools/cmd/staticcheck -checks=U1000,S1012,S1024,SA4006 ./...
 
     - name: Check for env vars documentation
-      run: go run dev/envvardoc/envvardoc.go
->>>>>>> 0f53db21
+      run: go run dev/envvardoc/envvardoc.go